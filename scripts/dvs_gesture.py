"""
Copyright (c) 2025 - The University of Texas at Austin
This work was produced under contract #2317831 to National Technology and
Engineering Solutions of Sandia, LLC which is under contract
No. DE-NA0003525 with the U.S. Department of Energy.

Run DVS Gesture and extract some performance statistics
"""
#import matplotlib
#matplotlib.use('Agg')

import csv
import yaml
from matplotlib import pyplot as plt
import pandas as pd
import numpy as np

import os
import sys
SCRIPT_DIR = os.path.dirname(os.path.abspath(__file__))
PROJECT_DIR = os.path.abspath((os.path.join(SCRIPT_DIR, os.pardir)))
sys.path.insert(0, PROJECT_DIR)
import sanafe

ARCH_FILENAME = "loihi.yaml"
#NETWORK_FILENAME = "dvs_gesture_32x32.net"
NETWORK_FILENAME = "dvs_gesture_32x32.net.tagged"
LOIHI_TIME_DATA_FILENAME = "loihi_gesture_32x32_time.csv"
LOIHI_ENERGY_DATA_FILENAME = "loihi_gesture_32x32_energy.csv"
SIM_TIME_DATA_FILENAME = "sim_gesture_32x32_time.csv"
SIM_ENERGY_DATA_FILENAME = "sim_gesture_32x32_energy.csv"

#NETWORK_DIR = os.path.join(PROJECT_DIR, "runs", "dvs", "loihi_gesture_32x32_apr03")
#NETWORK_DIR = os.path.join(PROJECT_DIR, "runs", "dvs", "loihi_gesture_32x32_sep30")
NETWORK_DIR = os.path.join(PROJECT_DIR, "runs", "dvs", "loihi_gesture_32x32")
DVS_RUN_DIR = os.path.join(PROJECT_DIR, "runs", "dvs")

ARCH_PATH = os.path.join(PROJECT_DIR, "arch", ARCH_FILENAME)
GENERATED_NETWORK_PATH = os.path.join(DVS_RUN_DIR, NETWORK_FILENAME)
#LOIHI_TIME_DATA_PATH = os.path.join(DVS_RUN_DIR, "loihi_gesture_32x32_apr03", LOIHI_TIME_DATA_FILENAME)
LOIHI_TIME_DATA_PATH = os.path.join(DVS_RUN_DIR, LOIHI_TIME_DATA_FILENAME)
LOIHI_ENERGY_DATA_PATH = os.path.join(DVS_RUN_DIR, LOIHI_ENERGY_DATA_FILENAME)
SIM_TIME_DATA_PATH = os.path.join(DVS_RUN_DIR, SIM_TIME_DATA_FILENAME)
SIM_ENERGY_DATA_PATH = os.path.join(DVS_RUN_DIR, SIM_ENERGY_DATA_FILENAME)


def parse_stats(stats):
    print("Parsing statistics")
    analysis = {}
    analysis["hops"] = stats.loc[:, "hops"]
    analysis["fired"] = stats.loc[:, "fired"]
    analysis["packets"] = stats.loc[:, "packets"]
    analysis["times"] = stats.loc[:, "sim_time"]
    analysis["total_energy"] = sum(stats.loc[:, "total_energy"])

    print("Finished parsing statistics")
    return analysis


def parse_loihi_spiketrains(total_timesteps):
    # Parse the CSV generated from the DVS gesture runs on Loihi
    #  The format is - first line is the neuron ID
    #  Second line is the timestep
    files = ("inputs.csv", "0Conv2D_15x15x16.csv", "1Conv2D_13x13x32.csv",
             "2Conv2D_11x11x64.csv", "3Conv2D_9x9x11.csv", "5Dense_11.csv")

    neurons = []
    timesteps = []

    for i in range(0, len(files)):
        f = files[i]
        path = os.path.join(DVS_RUN_DIR, "spiketrains", f)

        with open(path, "r") as spiketrain:
            reader = csv.reader(spiketrain)

            neurons += next(reader)
            timesteps += next(reader)

    spiketrain = {}
    for t in range(0, total_timesteps+1):
        spiketrain[t] = []

    for n, t in zip(neurons, timesteps):
        # Why are we -2 out of sync?
        #  Need to subtract 1, because the SNN toolbox starts from timestep 1,
        #   whereas my simulator goes from timestep 0
        t = int(t) - 2
        n = int(n)
        spiketrain[t].append(int(n))

    return spiketrain


if __name__ == "__main__":
    run_experiments = True
    plot_experiments = True
    experiment = "time"
    #experiment = "energy"

    neurons = []
    spiking_times = []
    spiking_update_energy = []
    spiking_spike_gen_energy = []
    spiking_synapse_energy = []
    spiking_network_energy = []
    times = np.array(())
    energies = np.array(())
    hops = np.array(())
    timesteps = 128
    #timesteps = 100000
    frames = 100
    #frames = 1

    #loihi_spiketrains = parse_loihi_spiketrains(timesteps)
    if run_experiments:
        neurons = ""
        groups = ""

        # neuron_groups_filename = os.path.join(NETWORK_DIR, "neuron_groups.net")
        # with open(neuron_groups_filename, "r") as group_file:
        #     group_data = group_file.read()

        # snn_filename = os.path.join(NETWORK_DIR, "dvs_gesture.net")
        # with open(snn_filename, "r") as snn_file:
        #     snn_data = snn_file.read()

        # print("Reading mapping file")
        # mappings_filename = os.path.join(NETWORK_DIR, "mappings.net")
        # with open(mappings_filename, "r") as mappings_file:
        #     mapping_data = mappings_file.read()

        print("Reading input CSV file")

        # Clear the data files
        if experiment == "energy":
            open(SIM_ENERGY_DATA_PATH, "w")
        elif experiment == "time":
            open(SIM_TIME_DATA_PATH, "w")
<<<<<<< HEAD
        #open("hops.csv", "w")

        #for inputs in range(0, frames):
        #for inputs in range(50, frames):
        #for inputs in range(0, 1):
        for inputs in range(0, frames):
            print(f"Running for input: {inputs}")
            # First create the network file from the inputs and SNN
            input_filename = os.path.join(NETWORK_DIR, f"inputs{inputs}.net")
            with open(input_filename, "r") as input_file:
                input_data = input_file.read()

            data = (group_data + "\n" + input_data + "\n" + snn_data + "\n" +
                    mapping_data)
            with open(GENERATED_NETWORK_PATH, "w") as network_file:
                network_file.write(data)

            # Use a pre-generated network for a realistic use case i.e.
            #  dvs-gesture
            sim.run(ARCH_PATH, GENERATED_NETWORK_PATH, timesteps,
                    perf_trace=True)
            # Parse the detailed perf statistics
            print("Reading performance data")
            stats = pd.read_csv(os.path.join(PROJECT_DIR, "perf.csv"))
            analysis = parse_stats(stats)
            times = np.append(times, analysis["times"])
            energies = np.append(energies, analysis["total_energy"] / timesteps)
            hops = np.append(hops, analysis["hops"])

            #with open("hops.csv", "a") as hops_file:
            #    np.savetxt("hops.csv", hops, delimiter=",")
            if experiment == "time":
                with open(SIM_TIME_DATA_PATH, "a") as time_file:
                    np.savetxt(SIM_TIME_DATA_PATH, times, delimiter=",")
            else:  # energy
                with open(SIM_ENERGY_DATA_PATH, "a") as energy_file:
                    np.savetxt(SIM_ENERGY_DATA_PATH, energies,
                               delimiter=",")
=======

        # input_filename = os.path.join(NETWORK_DIR, "inputs0.net")
        input_csv_filename = os.path.join(NETWORK_DIR, "inputs.csv")
        # with open(input_filename, "r") as input_file:
        #     input_data = input_file.read()
        with open(input_csv_filename, "r") as input_csv:
            inputs = np.loadtxt(input_csv, delimiter=",", skiprows=1)

        # First create the network file from the inputs and SNN
        # data = (group_data + "\n" + input_data + "\n" + snn_data + "\n" +
        #         mapping_data)
        # TODO: clean up this first part of the script which is redundant now
        #  basically
        #with open(GENERATED_NETWORK_PATH, "w") as network_file:
        #    network_file.write(data)

        # Use a pre-generated network for a realistic use case i.e.
        #  dvs-gesture
        arch = sanafe.load_arch(ARCH_PATH)
        net = sanafe.load_net(GENERATED_NETWORK_PATH, arch,
                              use_netlist_format=True)
        #chip = sanafe.SpikingChip(arch, record_perf=True)
        chip = sanafe.SpikingChip(arch)
        chip.load(net)

        #for frame in range(0, 1):
        ##for frame in range(1, 2):
        ##for frame in range(50, frames):
        for frame in range(0, frames):
            print(f"Running for input: {frame}")
            dvs_inputs = inputs[frame, :]
            mapped_inputs = chip.mapped_neuron_groups["0"]
            for id, mapped_neuron in enumerate(mapped_inputs):
                mapped_neuron.set_model_attributes(
                    model_attributes={"bias": dvs_inputs[id]})
            is_first_frame = (frame == 0)
            chip.sim(timesteps, perf_trace="perf.csv",
                     write_trace_headers=is_first_frame)
            chip.reset()

        # Parse the detailed perf statistics
        print("Reading performance data")
        stats = pd.read_csv(os.path.join(PROJECT_DIR, "perf.csv"))
        analysis = parse_stats(stats)
        times = np.append(times, analysis["times"])
        energies = np.append(energies, analysis["total_energy"] / timesteps)
        hops = np.append(hops, analysis["hops"])

        #with open("hops.csv", "a") as hops_file:
        #    np.savetxt("hops.csv", hops, delimiter=",")
        if experiment == "time":
            with open(SIM_TIME_DATA_PATH, "a") as time_file:
                np.savetxt(SIM_TIME_DATA_PATH, times, delimiter=",")
        else:  # energy
            with open(SIM_ENERGY_DATA_PATH, "a") as energy_file:
                np.savetxt(SIM_ENERGY_DATA_PATH, energies,
                            delimiter=",")
        print("Finished running experiments")
>>>>>>> b13c65f3

    if plot_experiments:
        """
        plt.figure(figsize=(5.5, 5.5))
        plt.bar(1, spiking_update_energy)
        plt.bar(2, spiking_spike_gen_energy, color="orange")
        plt.bar(3, spiking_synapse_energy, color="red")
        plt.bar(4, spiking_network_energy, color="green")
        plt.xticks([1,2,3,4], ["Update", "Spike Gen", "Synapse", "Network"])
        plt.ylabel("Energy (J)")
        plt.xlabel("Operation Type")
        plt.ticklabel_format(style="sci", axis="y", scilimits=(0,0))
        plt.savefig("energy_breakdown.png")
        """
        # Plot the latency
        if experiment == "time":
            plt.rcParams.update({'font.size': 6, 'lines.markersize': 4})
            times = np.loadtxt(SIM_TIME_DATA_PATH, delimiter=",")
<<<<<<< HEAD
            #hops = np.loadtxt("hops.csv", delimiter=",")
            loihi_data = pd.read_csv(LOIHI_TIME_DATA_PATH)
            #hops_data = pd.read_csv("hops.csv")
=======
            print("Reading Loihi data")
            loihi_data = pd.read_csv(LOIHI_TIME_DATA_PATH)
            print("Reading simulated data")
>>>>>>> b13c65f3
            event_based_data = pd.read_csv(os.path.join(PROJECT_DIR, "runs", "noc", "dvs", "event_based_latencies.csv"))
            cycle_based_data = pd.read_csv(os.path.join(PROJECT_DIR, "runs", "noc", "dvs", "cycle_based_latencies.csv"))

            print("Preprocessing data")
            #loihi_times = np.array(loihi_data.loc[:, "spiking"] / 1.0e6)
            loihi_times = np.array(loihi_data.loc[:, :] / 1.0e6)
            event_based_times = np.array(event_based_data.loc[:, :])
            cycle_based_times = np.array(cycle_based_data.loc[:, :])

            total_loihi_times = np.sum(loihi_times[0:128,:], axis=0)
            print(f"Total Loihi: {total_loihi_times}")
            print(f"Max Total Loihi: {np.max(total_loihi_times)}")
            print(f"Min Total Loihi: {np.min(total_loihi_times)}")

            # There is a weird effect, that the first sample of all inputs > 1 is
            #  a 0 value. Just ignore the entries for both arrays (so we have
            #  timestep-1)
            times = np.delete(times,
                            list(range(timesteps, timesteps*frames, timesteps)))
            #hops = np.delete(hops,
            #                list(range(timesteps, timesteps*frames, timesteps)))
            #loihi_times = np.delete(loihi_times,
            #                list(range(timesteps, timesteps*frames, timesteps)))

<<<<<<< HEAD
            # For calculating per time-step MAPE
            tmp = np.delete(times, list(range(0, (timesteps-1)*frames, timesteps-1)))
            loihi_times_flattened = loihi_times[0:timesteps-2,:].transpose().flatten()
            #print(times.shape)
            #print(loihi_times.shape)
            #mean_abs_percentage_error = np.mean(np.abs(
            #    (tmp[0:((timesteps-2)*frames)] - loihi_times_flattened) / loihi_times_flattened))
            #print(f"MAPE (per time-step): {mean_abs_percentage_error*100.0}%")

            total_times = np.zeros(frames)
            total_hops = np.zeros(frames)
            loihi_total_times = np.zeros(frames)
            for i in range(0, frames):
                total_times[i] = np.sum(times[i*(timesteps-1):(i+1)*(timesteps-1)])
                total_hops[i] = np.sum(hops[i*(timesteps-1):(i+1)*(timesteps-1)])
                #loihi_total_times[i] = np.sum(loihi_times[i*(timesteps-1):(i+1)*(timesteps-1)])
                loihi_total_times[i] = np.sum(loihi_times[0:timesteps, i])

            #"""
=======
            """
            print("Creating plots")
>>>>>>> b13c65f3
            plt.figure(figsize=(7, 8))
            plt.subplot(311)
            #FRAMES = 100
            FRAMES = 1
            plt.plot(np.arange(1, ((timesteps-1)*FRAMES+1)), times[0:(timesteps-1)*FRAMES], '-')
            plt.plot(np.arange(1, ((timesteps-1)*FRAMES+1)), np.mean(loihi_times[0:(timesteps-1)*FRAMES], axis=1), '--')
            plt.ticklabel_format(style="sci", axis="y", scilimits=(0,0))
            plt.legend(("Simulated", "Measured on Loihi"))
            plt.ylabel("Latency (s)")
            plt.xlabel("Timestep")

            # Also plot underneath the different activity on the chip for both my
            #  simulator and Loihi
            #plt.subplot(312)
            #plt.plot(np.arange(1, timesteps+1), analysis["packets"], marker='x')
            #plt.plot(np.arange(1, timesteps+1), analysis["hops"], marker='x')
            #plt.legend(("Packets Sent", "Total Hops"))
            #plt.xlabel("Timestep")

            #plt.subplot(313)
            #plt.plot(np.arange(1, timesteps+1), analysis["fired"], marker='x')
            # Figure out how many neurons fired in the Loihi data
            #fired_count = [len(loihi_spiketrains[i]) for
            #            i in range(0, len(loihi_spiketrains))]
            #plt.plot(np.arange(1, timesteps+1), fired_count[0:timesteps], marker='x')
            #plt.ylabel("Neurons Fired")
            #plt.xlabel("Timestep")
            #plt.legend(("Simulated", "Measured on Loihi"))

            #print("diff = {}".format(
            #    analysis["fired"] - np.array(fired_count[0:timesteps])))
            plt.savefig("runs/dvs/dvs_gesture_sim_time_stats.pdf")
            """

            # Plot the latency
            print("Plotting latency")
            times = np.loadtxt(SIM_TIME_DATA_PATH, delimiter=",")
            loihi_data = pd.read_csv(LOIHI_TIME_DATA_PATH)
            loihi_times = np.array(loihi_data.loc[:, :] / 1.0e6)
            times = np.delete(times,
                    list(range(timesteps-1, timesteps*frames, timesteps)))
            loihi_times = loihi_times[0:timesteps-1,:]

            total_times = np.zeros(frames)
            total_hops = np.zeros(frames)
            loihi_total_times = np.zeros(frames)
            for i in range(0, frames):
                total_times[i] = np.sum(times[i*(timesteps-1)+1:(i+1)*(timesteps-1)])
                total_hops[i] = np.sum(hops[i*(timesteps-1)+1:(i+1)*(timesteps-1)])
                loihi_total_times[i] = np.sum(loihi_times[0:timesteps-2, i])

            plt.figure(figsize=(7.0, 1.6))
            ##plt.plot(np.arange(1, ((timesteps-1)*frames+1)), times[0:(timesteps-1)*frames], marker='x')
            ##plt.plot(np.arange(1, ((timesteps-1)*frames+1)), loihi_times[0:(timesteps-1), frames], marker='x')
            plt.rcParams.update({'font.size': 6})
<<<<<<< HEAD
            plt.plot(np.arange(1, timesteps-1), loihi_times[0:(timesteps-2), 0] * 1.0e6, "-")
            plt.plot(np.arange(1, timesteps-1), times[1:(timesteps-1)] * 1.0e6, "--")
            plt.plot(np.arange(1, timesteps-1), event_based_times[1:(timesteps-1)] * 1.0e6, ":k")
            plt.legend(("Measured on Loihi", "SANA-FE predictions", "Event-based NoC model"),
=======
            #plt.plot(np.arange(1, timesteps-1), loihi_times[0:(timesteps-2), 0] * 1.0e6, "-")
            #plt.plot(np.arange(1, timesteps-1), times[1:(timesteps-1)] * 1.0e6, "--")
            start_frame = 0
            plt.plot(np.arange(1, timesteps-1), loihi_times[0:timesteps-2, start_frame] * 1.0e6, "-")
            plt.plot(np.arange(1, timesteps-1), times[start_frame*(timesteps-1)+1:(start_frame+1)*(timesteps-1)] * 1.0e6, "--")

            #plt.plot(np.arange(1, timesteps-1), event_based_times[1:(timesteps-1)] * 1.0e6, ":k")
            plt.plot(np.arange(1, timesteps-1), cycle_based_times[0:(timesteps-2)] * 1.0e6, ":r")
            plt.legend(("Measured on Loihi", "SANA-FE predictions", "Event-based predictions"),
>>>>>>> b13c65f3
                       fontsize=6)
            plt.ylabel("Time-step Latency ($\mu$s)")
            plt.xlabel("Time-step")
            plt.yticks(np.arange(0, 61, 10))
            plt.minorticks_on()
            plt.tight_layout(pad=0.3)
            plt.savefig("runs/dvs/dvs_gesture_sim_time.pdf")
            plt.savefig("runs/dvs/dvs_gesture_sim_time.png")

            # Plot the correlation between simulated and measured time-step latency
            plt.figure(figsize=(1.5, 1.5))
            plt.minorticks_on()
            plt.gca().set_box_aspect(1)
            #plt.plot(times[0:frames*(timesteps-1)], loihi_times[0:frames*(timesteps-1)], "x")

            #average_times = total_times / 128
            #loihi_average_times = loihi_total_times / 128

            average_times = total_times / 127
            loihi_average_times = loihi_total_times / 127
            plt.rcParams.update({'font.size': 6, 'lines.markersize': 2})
            #plt.plot(average_times[0:frames] * 1.0e6, loihi_average_times[0:frames] * 1.0e6, "x")
            #plt.plot(np.linspace(min(average_times) * 1.0e6, max(average_times)) * 1.0e6,
            #         np.linspace(min(average_times) * 1.0e6, max(average_times)) * 1.0e6, "k--")

            #cm = plt.colormaps['coolwarm']

            #print(total_hops)
            #exit()
            #plt.scatter(average_times[0:frames]*1.0e6, loihi_average_times[0:frames]*1.0e6, marker="x", s=0.1, cmap=cm, c=np.array(total_hops))
            scatter = plt.plot(average_times[0:frames]*1.0e6, loihi_average_times[0:frames]*1.0e6, "x", alpha=0.5)[0]
            plt.plot(np.linspace(min(average_times)*1.0e6, max(average_times)*1.0e6),
                     np.linspace(min(average_times)*1.0e6, max(average_times)*1.0e6), "k--")
            #plt.colorbar(label="Total Hops", shrink=0.5)
            #plt.xticks((1.0e-5, 1.5e-5, 2.0e-5, 2.5e-5, 3.0e-5))
            #plt.yticks((1.0e-5, 1.5e-5, 2.0e-5, 2.5e-5, 3.0e-5))
            plt.ylabel("Measured Latency ($\mu$s)")
            plt.xlabel("Simulated Latency ($\mu$s)")
            plt.xlim((10, 30))
            plt.ylim((10, 30))
            plt.xticks(np.arange(10, 31, 10))
            plt.yticks(np.arange(10, 31, 10))
            plt.tight_layout(pad=0.3)
            plt.savefig("runs/dvs/dvs_gesture_sim_correlation.pdf")
            plt.savefig("runs/dvs/dvs_gesture_sim_correlation.png")

            # Calculate total error
            print("Calculating errors")
            relative_error = np.abs(loihi_total_times - total_times) / loihi_total_times
            mean_error = np.sum(relative_error) / len(relative_error)
            print("Time Absolute Mean error: {0} ({1} %)".format(mean_error, mean_error * 100))

            total_error =  (np.sum(loihi_total_times) - np.sum(total_times)) / np.sum(loihi_total_times)
            print("Time Total error: {0} ({1} %)".format(total_error, total_error * 100))

            """
            plt.plot(np.arange(1, timesteps+1), analysis["fired"], marker='x')
            # Figure out how many neurons fired in the Loihi data
            fired_count = [len(loihi_spiketrains[i]) for
                        i in range(0, len(loihi_spiketrains))]
            plt.plot(np.arange(1, timesteps+1), fired_count[0:timesteps], marker='x')
            plt.ylabel("Neurons Fired")
            plt.xlabel("Timestep")
            plt.legend(("Simulated", "Measured on Loihi"))

            print("diff = {}".format(
                analysis["fired"] - np.array(fired_count[0:timesteps])))
            plt.savefig("runs/dvs/dvs_gesture_sim_time2.png")
            """
            def on_click(event):
                if event.inaxes != scatter.axes:
                    return
                # Get the data points
                xdata = scatter.get_xdata()
                ydata = scatter.get_ydata()
                # Calculate distances to all points
                distances = np.sqrt((xdata - event.xdata)**2 + (ydata - event.ydata)**2)
                # Find the closest point within a threshold
                threshold = 0.5  # adjust this value to change click sensitivity
                min_dist_idx = np.argmin(distances)
                if distances[min_dist_idx] < threshold:
                    print(f"Frame: {min_dist_idx}")

        # Connect the click event to the figure
        plt.gcf().canvas.mpl_connect('button_press_event', on_click)

        print("Showing plots")
        plt.show()
        print("Time simulations finished")

        if experiment == "energy":
            plt.rcParams.update({'font.size': 6, 'lines.markersize': 2})
            loihi_data = pd.read_csv(LOIHI_ENERGY_DATA_PATH, delimiter=",")
            loihi_energies = np.array(loihi_data).flatten() * 1.0e6
            energies = np.loadtxt(SIM_ENERGY_DATA_PATH) * 1.0e6
            plt.figure(figsize=(1.7, 1.7))
            plt.minorticks_on()
            plt.gca().set_box_aspect(1)

            plt.plot(energies[0:frames], loihi_energies[0:frames], 'x')
            plt.plot(np.linspace(min(loihi_energies), max(loihi_energies)), np.linspace(min(loihi_energies), max(loihi_energies)), "k--")
            plt.ticklabel_format(style="sci", axis="y", scilimits=(0,0))
            plt.xlim((1, 4))
            plt.ylim((1, 4))
            plt.ylabel("Measured Energy ($\mu$J)")
            plt.xlabel("Simulated Energy ($\mu$J)")
            plt.xticks(np.arange(1, 4.1, 1))
            plt.yticks(np.arange(1, 4.1, 1))
            plt.tight_layout(pad=0.5)
            plt.savefig("runs/dvs/dvs_gesture_sim_energy.png")
            plt.savefig("runs/dvs/dvs_gesture_sim_energy.pdf")

            relative_error = abs(loihi_energies[0:frames] - energies[0:frames]) / loihi_energies[0:frames]
            mean_error = sum(relative_error) / len(relative_error)
            print(relative_error)
            print(f"Energy Absolute Mean error: {mean_error} ({mean_error*100.0} %)")

            total_error = (sum(loihi_energies[0:frames]) - sum(energies[0:frames])) / sum(loihi_energies[0:frames])
            print(f"Energy Total error: {total_error} ({total_error*100.0} %)")
        """
        plt.figure()
        plt.plot(np.arange(1, timesteps+1), analysis["fired"], marker='x')
        # Figure out how many neurons fired in the Loihi data
        fired_count = [len(loihi_spiketrains[i]) for
                    i in range(0, len(loihi_spiketrains))]
        plt.plot(np.arange(1, timesteps+1), fired_count[0:timesteps], marker='x')
        plt.ylabel("Neurons Fired")
        plt.xlabel("Timestep")
        plt.legend(("Simulated", "Measured on Loihi"))
        print("diff = {}".format(
            analysis["fired"] - np.array(fired_count[0:timesteps])))
        plt.savefig("runs/dvs/dvs_gesture_spikes_i16.png")
        """
        exit()
        # These experiments not used for now
        # Plot the potential probes from simulationm this was used to compared
        #  simulated functional behavior against actual
        layers = ("inputs", "0Conv2D_15x15x16", "1Conv2D_13x13x32",
                "2Conv2D_11x11x64", "3Conv2D_9x9x11", "5Dense_11")
        layer_sizes = (1024, 3600, 5408, 7744, 891, 11)
        thresholds = (255, 293, 486, 510, 1729, 473)
        potential_data = pd.read_csv("probe_potential.csv")

        plt.rcParams.update({'font.size': 12, 'lines.markersize': 5})
        plot_neurons = {"inputs": [], "0Conv2D_15x15x16": [50, 67], "1Conv2D_13x13x32": [], "2Conv2D_11x11x64": [], "3Conv2D_9x9x11": [], "5Dense_11":[]}
        for layer_id, layer in enumerate(layers):
            layer_path = "runs/dvs/potentials/{0}".format(layer)
            if not os.path.exists(layer_path):
                os.makedirs(layer_path)

            for neuron_id in plot_neurons[layer]:
                potentials = potential_data.loc[:, "{0}.{1}".format(
                    layer_id, neuron_id)]
                plt.figure(figsize=(5.5, 5.5))
                plt.plot(np.arange(1, timesteps+1), potentials*64, "-x")
                plt.plot(np.arange(1, timesteps+1),
                        np.ones(timesteps) * thresholds[layer_id] * 64)
                #plt.ticklabel_format(style="sci", axis="y", scilimits=(0,0))
                plt.ylabel("Membrane Potential")
                plt.xlabel("Time-step")
                #plt.ylim((-0.2, 1.0))
                plt.tight_layout()
                plt.savefig("{0}/probe_potential_{1}.png".format(layer_path,
                                                            neuron_id))
                plt.close()

        with open("run_summary.yaml", "r") as results_file:
            results = yaml.safe_load(results_file)
        #network_percentage = (results["network_time"] /
        #                                    results["time"]) * 100.0
        #print("Percentage of time used for only network: {0}".format(
        #      network_percentage))

        #plt.show()<|MERGE_RESOLUTION|>--- conflicted
+++ resolved
@@ -137,46 +137,6 @@
             open(SIM_ENERGY_DATA_PATH, "w")
         elif experiment == "time":
             open(SIM_TIME_DATA_PATH, "w")
-<<<<<<< HEAD
-        #open("hops.csv", "w")
-
-        #for inputs in range(0, frames):
-        #for inputs in range(50, frames):
-        #for inputs in range(0, 1):
-        for inputs in range(0, frames):
-            print(f"Running for input: {inputs}")
-            # First create the network file from the inputs and SNN
-            input_filename = os.path.join(NETWORK_DIR, f"inputs{inputs}.net")
-            with open(input_filename, "r") as input_file:
-                input_data = input_file.read()
-
-            data = (group_data + "\n" + input_data + "\n" + snn_data + "\n" +
-                    mapping_data)
-            with open(GENERATED_NETWORK_PATH, "w") as network_file:
-                network_file.write(data)
-
-            # Use a pre-generated network for a realistic use case i.e.
-            #  dvs-gesture
-            sim.run(ARCH_PATH, GENERATED_NETWORK_PATH, timesteps,
-                    perf_trace=True)
-            # Parse the detailed perf statistics
-            print("Reading performance data")
-            stats = pd.read_csv(os.path.join(PROJECT_DIR, "perf.csv"))
-            analysis = parse_stats(stats)
-            times = np.append(times, analysis["times"])
-            energies = np.append(energies, analysis["total_energy"] / timesteps)
-            hops = np.append(hops, analysis["hops"])
-
-            #with open("hops.csv", "a") as hops_file:
-            #    np.savetxt("hops.csv", hops, delimiter=",")
-            if experiment == "time":
-                with open(SIM_TIME_DATA_PATH, "a") as time_file:
-                    np.savetxt(SIM_TIME_DATA_PATH, times, delimiter=",")
-            else:  # energy
-                with open(SIM_ENERGY_DATA_PATH, "a") as energy_file:
-                    np.savetxt(SIM_ENERGY_DATA_PATH, energies,
-                               delimiter=",")
-=======
 
         # input_filename = os.path.join(NETWORK_DIR, "inputs0.net")
         input_csv_filename = os.path.join(NETWORK_DIR, "inputs.csv")
@@ -235,7 +195,6 @@
                 np.savetxt(SIM_ENERGY_DATA_PATH, energies,
                             delimiter=",")
         print("Finished running experiments")
->>>>>>> b13c65f3
 
     if plot_experiments:
         """
@@ -254,15 +213,9 @@
         if experiment == "time":
             plt.rcParams.update({'font.size': 6, 'lines.markersize': 4})
             times = np.loadtxt(SIM_TIME_DATA_PATH, delimiter=",")
-<<<<<<< HEAD
-            #hops = np.loadtxt("hops.csv", delimiter=",")
-            loihi_data = pd.read_csv(LOIHI_TIME_DATA_PATH)
-            #hops_data = pd.read_csv("hops.csv")
-=======
             print("Reading Loihi data")
             loihi_data = pd.read_csv(LOIHI_TIME_DATA_PATH)
             print("Reading simulated data")
->>>>>>> b13c65f3
             event_based_data = pd.read_csv(os.path.join(PROJECT_DIR, "runs", "noc", "dvs", "event_based_latencies.csv"))
             cycle_based_data = pd.read_csv(os.path.join(PROJECT_DIR, "runs", "noc", "dvs", "cycle_based_latencies.csv"))
 
@@ -287,30 +240,8 @@
             #loihi_times = np.delete(loihi_times,
             #                list(range(timesteps, timesteps*frames, timesteps)))
 
-<<<<<<< HEAD
-            # For calculating per time-step MAPE
-            tmp = np.delete(times, list(range(0, (timesteps-1)*frames, timesteps-1)))
-            loihi_times_flattened = loihi_times[0:timesteps-2,:].transpose().flatten()
-            #print(times.shape)
-            #print(loihi_times.shape)
-            #mean_abs_percentage_error = np.mean(np.abs(
-            #    (tmp[0:((timesteps-2)*frames)] - loihi_times_flattened) / loihi_times_flattened))
-            #print(f"MAPE (per time-step): {mean_abs_percentage_error*100.0}%")
-
-            total_times = np.zeros(frames)
-            total_hops = np.zeros(frames)
-            loihi_total_times = np.zeros(frames)
-            for i in range(0, frames):
-                total_times[i] = np.sum(times[i*(timesteps-1):(i+1)*(timesteps-1)])
-                total_hops[i] = np.sum(hops[i*(timesteps-1):(i+1)*(timesteps-1)])
-                #loihi_total_times[i] = np.sum(loihi_times[i*(timesteps-1):(i+1)*(timesteps-1)])
-                loihi_total_times[i] = np.sum(loihi_times[0:timesteps, i])
-
-            #"""
-=======
             """
             print("Creating plots")
->>>>>>> b13c65f3
             plt.figure(figsize=(7, 8))
             plt.subplot(311)
             #FRAMES = 100
@@ -366,12 +297,6 @@
             ##plt.plot(np.arange(1, ((timesteps-1)*frames+1)), times[0:(timesteps-1)*frames], marker='x')
             ##plt.plot(np.arange(1, ((timesteps-1)*frames+1)), loihi_times[0:(timesteps-1), frames], marker='x')
             plt.rcParams.update({'font.size': 6})
-<<<<<<< HEAD
-            plt.plot(np.arange(1, timesteps-1), loihi_times[0:(timesteps-2), 0] * 1.0e6, "-")
-            plt.plot(np.arange(1, timesteps-1), times[1:(timesteps-1)] * 1.0e6, "--")
-            plt.plot(np.arange(1, timesteps-1), event_based_times[1:(timesteps-1)] * 1.0e6, ":k")
-            plt.legend(("Measured on Loihi", "SANA-FE predictions", "Event-based NoC model"),
-=======
             #plt.plot(np.arange(1, timesteps-1), loihi_times[0:(timesteps-2), 0] * 1.0e6, "-")
             #plt.plot(np.arange(1, timesteps-1), times[1:(timesteps-1)] * 1.0e6, "--")
             start_frame = 0
@@ -381,7 +306,6 @@
             #plt.plot(np.arange(1, timesteps-1), event_based_times[1:(timesteps-1)] * 1.0e6, ":k")
             plt.plot(np.arange(1, timesteps-1), cycle_based_times[0:(timesteps-2)] * 1.0e6, ":r")
             plt.legend(("Measured on Loihi", "SANA-FE predictions", "Event-based predictions"),
->>>>>>> b13c65f3
                        fontsize=6)
             plt.ylabel("Time-step Latency ($\mu$s)")
             plt.xlabel("Time-step")
